--- conflicted
+++ resolved
@@ -210,15 +210,11 @@
     const bool is_amd = vendor == "ATI Technologies Inc.";
     const bool is_intel = vendor == "Intel";
 
-<<<<<<< HEAD
-    const bool is_mesa = version.find("Mesa") != std::string_view::npos;
-=======
 #ifdef __unix__
     const bool is_linux = true;
 #else
     const bool is_linux = false;
 #endif
->>>>>>> 7412f314
 
     bool disable_fast_buffer_sub_data = false;
     if (is_nvidia && version == "4.6.0 NVIDIA 443.24") {
@@ -245,7 +241,7 @@
     has_variable_aoffi = TestVariableAoffi();
     has_component_indexing_bug = is_amd;
     has_precise_bug = TestPreciseBug();
-    has_broken_texture_view_formats = is_amd || (!is_mesa && is_intel);
+    has_broken_texture_view_formats = is_amd || (!is_linux && is_intel);
     has_nv_viewport_array2 = GLAD_GL_NV_viewport_array2;
     has_vertex_buffer_unified_memory = GLAD_GL_NV_vertex_buffer_unified_memory;
     has_debugging_tool_attached = IsDebugToolAttached(extensions);
