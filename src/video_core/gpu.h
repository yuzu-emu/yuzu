--- conflicted
+++ resolved
@@ -34,14 +34,11 @@
     RG16_FLOAT = 0xDE,
     R11G11B10_FLOAT = 0xE0,
     R32_FLOAT = 0xE5,
-<<<<<<< HEAD
+    B5G6R5_UNORM = 0xE8,
     R16_UNORM = 0xEE,
     R16_SNORM = 0xEF,
     R16_SINT = 0xF0,
     R16_UINT = 0xF1,
-=======
-    B5G6R5_UNORM = 0xE8,
->>>>>>> 4f081814
     R16_FLOAT = 0xF2,
     R8_UNORM = 0xF3,
 };
