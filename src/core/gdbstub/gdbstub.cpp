--- conflicted
+++ resolved
@@ -133,42 +133,6 @@
     <reg name="cpsr" bitsize="32" type="cpsr_flags"/>
   </feature>
   <feature name="org.gnu.gdb.aarch64.fpu">
-<<<<<<< HEAD
-  <reg name="d0" bitsize="64" type="ieee_double"/>
-  <reg name="d1" bitsize="64" type="ieee_double"/>
-  <reg name="d2" bitsize="64" type="ieee_double"/>
-  <reg name="d3" bitsize="64" type="ieee_double"/>
-  <reg name="d4" bitsize="64" type="ieee_double"/>
-  <reg name="d5" bitsize="64" type="ieee_double"/>
-  <reg name="d6" bitsize="64" type="ieee_double"/>
-  <reg name="d7" bitsize="64" type="ieee_double"/>
-  <reg name="d8" bitsize="64" type="ieee_double"/>
-  <reg name="d9" bitsize="64" type="ieee_double"/>
-  <reg name="d10" bitsize="64" type="ieee_double"/>
-  <reg name="d11" bitsize="64" type="ieee_double"/>
-  <reg name="d12" bitsize="64" type="ieee_double"/>
-  <reg name="d13" bitsize="64" type="ieee_double"/>
-  <reg name="d14" bitsize="64" type="ieee_double"/>
-  <reg name="d15" bitsize="64" type="ieee_double"/>
-  <reg name="d16" bitsize="64" type="ieee_double"/>
-  <reg name="d17" bitsize="64" type="ieee_double"/>
-  <reg name="d18" bitsize="64" type="ieee_double"/>
-  <reg name="d19" bitsize="64" type="ieee_double"/>
-  <reg name="d20" bitsize="64" type="ieee_double"/>
-  <reg name="d21" bitsize="64" type="ieee_double"/>
-  <reg name="d22" bitsize="64" type="ieee_double"/>
-  <reg name="d23" bitsize="64" type="ieee_double"/>
-  <reg name="d24" bitsize="64" type="ieee_double"/>
-  <reg name="d25" bitsize="64" type="ieee_double"/>
-  <reg name="d26" bitsize="64" type="ieee_double"/>
-  <reg name="d27" bitsize="64" type="ieee_double"/>
-  <reg name="d28" bitsize="64" type="ieee_double"/>
-  <reg name="d29" bitsize="64" type="ieee_double"/>
-  <reg name="d30" bitsize="64" type="ieee_double"/>
-  <reg name="d31" bitsize="64" type="ieee_double"/>
-  <reg name="fpscr" bitsize="32" type="int" group="float"/>
-=======
->>>>>>> 85d02d07
   </feature>
 </target>
 )";
@@ -184,11 +148,7 @@
 static bool memory_break = false;
 
 static Kernel::Thread* current_thread = nullptr;
-<<<<<<< HEAD
-static unsigned current_core = 0;
-=======
 static u32 current_core = 0;
->>>>>>> 85d02d07
 
 // Binding to a port within the reserved ports range (0-1023) requires root permissions,
 // so default to a port outside of that range.
@@ -217,31 +177,13 @@
 static std::map<u64, Breakpoint> breakpoints_write;
 
 struct Module {
-<<<<<<< HEAD
-    char name[128];
-=======
     std::string name;
->>>>>>> 85d02d07
     PAddr beg;
     PAddr end;
 };
 
 static std::vector<Module> modules;
 
-<<<<<<< HEAD
-void RegisterModule(const char* name, PAddr beg, PAddr end) {
-    Module module;
-    strncpy(module.name, name, sizeof(module.name));
-    module.beg = beg;
-    module.end = end;
-    modules.push_back(module);
-}
-
-static Kernel::Thread* FindThreadById(int id) {
-    for (unsigned core = 0; core < Core::NUM_CPU_CORES; core++) {
-        auto threads = Core::System::GetInstance().Scheduler(core)->GetThreadList();
-        for (auto thread : threads) {
-=======
 void RegisterModule(std::string name, PAddr beg, PAddr end, bool add_elf_ext) {
     Module module;
     if (add_elf_ext) {
@@ -259,7 +201,6 @@
     for (u32 core = 0; core < Core::NUM_CPU_CORES; core++) {
         const auto& threads = Core::System::GetInstance().Scheduler(core)->GetThreadList();
         for (auto& thread : threads) {
->>>>>>> 85d02d07
             if (thread->GetThreadId() == id) {
                 current_core = core;
                 return thread.get();
@@ -425,21 +366,6 @@
 }
 
 /**
- * Convert a u128 into a gdb-formatted hex string.
- *
- * @param dest Pointer to buffer to store output hex string characters.
- * @param v    Value to convert.
- */
-// static void LongLongToGdbHex(u8* dest, u128 v)
-//{
-//    for(int i = 0; i < 32; i += 2)
-//    {
-//        dest[i + 1] = NibbleToHex(static_cast<u8>(v >> (4 * i)));
-//        dest[i] = NibbleToHex(static_cast<u8>(v >> (4 * (i + 1))));
-//    }
-//}
-
-/**
  * Convert a gdb-formatted hex string into a u32.
  *
  * @param src Pointer to hex string.
@@ -470,24 +396,6 @@
 
     return output;
 }
-
-/**
- * Convert a gdb-formatted hex string into a u128.
- *
- * @param src Pointer to hex string.
- */
-// static u128 GdbHexToLong(const u8* src)
-//{
-//    u128 output = 0;
-//
-//    for(int i = 0; i < 32; i += 2)
-//    {
-//        output = (output << 4) | HexCharToValue(src[15 - i - 1]);
-//        output = (output << 4) | HexCharToValue(src[15 - i]);
-//    }
-//
-//    return output;
-//}
 
 /// Read a byte from the gdb client.
 static u8 ReadByte() {
@@ -665,8 +573,7 @@
                        strlen("Xfer:features:read:target.xml:")) == 0) {
         SendReply(target_xml);
     } else if (strncmp(query, "Offsets", strlen("Offsets")) == 0) {
-        std::string buffer;
-        buffer = fmt::format("TextSeg={:0x}", Memory::PROCESS_IMAGE_VADDR);
+        std::string buffer = fmt::format("TextSeg={:0x}", Memory::PROCESS_IMAGE_VADDR);
         SendReply(buffer.c_str());
     } else if (strncmp(query, "fThreadInfo", strlen("fThreadInfo")) == 0) {
         std::string val = "m";
@@ -685,15 +592,9 @@
         std::string buffer;
         buffer += "l<?xml version=\"1.0\"?>";
         buffer += "<threads>";
-<<<<<<< HEAD
-        for (int core = 0; core < Core::NUM_CPU_CORES; core++) {
-            auto threads = Core::System::GetInstance().Scheduler(core)->GetThreadList();
-            for (auto thread : threads) {
-=======
         for (u32 core = 0; core < Core::NUM_CPU_CORES; core++) {
             const auto& threads = Core::System::GetInstance().Scheduler(core)->GetThreadList();
             for (const auto& thread : threads) {
->>>>>>> 85d02d07
                 buffer +=
                     fmt::format(R"*(<thread id="{:x}" core="{:d}" name="Thread {:x}"></thread>)*",
                                 thread->GetThreadId(), core, thread->GetThreadId());
@@ -705,11 +606,7 @@
         std::string buffer;
         buffer += "l<?xml version=\"1.0\"?>";
         buffer += "<library-list>";
-<<<<<<< HEAD
-        for (auto module : modules) {
-=======
         for (const auto& module : modules) {
->>>>>>> 85d02d07
             buffer +=
                 fmt::format(R"*("<library name = "{}"><segment address = "0x{:x}"/></library>)*",
                             module.name, module.beg);
@@ -911,11 +808,7 @@
         LongToGdbHex(bufptr + reg * 16, RegRead(reg, current_thread));
     }
 
-<<<<<<< HEAD
-    bufptr += (32 * 32);
-=======
     bufptr += 32 * 32;
->>>>>>> 85d02d07
 
     LongToGdbHex(bufptr, RegRead(998, current_thread));
 
@@ -1001,11 +894,7 @@
         SendReply("E01");
     }
 
-<<<<<<< HEAD
-    if ((addr < Memory::PROCESS_IMAGE_VADDR) || (addr >= Memory::MAP_REGION_VADDR_END)) {
-=======
     if (addr < Memory::PROCESS_IMAGE_VADDR || addr >= Memory::MAP_REGION_VADDR_END) {
->>>>>>> 85d02d07
         return SendReply("E00");
     }
 
@@ -1398,11 +1287,7 @@
 
 void SendTrap(Kernel::Thread* thread, int trap) {
     if (send_trap) {
-<<<<<<< HEAD
-        if (!halt_loop || (current_thread == thread)) {
-=======
         if (!halt_loop || current_thread == thread) {
->>>>>>> 85d02d07
             current_thread = thread;
             SendSignal(thread, trap);
         }
