--- conflicted
+++ resolved
@@ -135,11 +135,7 @@
         if (next_load_addr) {
             LOG_DEBUG(Loader, "loaded module {} @ 0x{:X}", module, load_addr);
             // Register module with GDBStub
-<<<<<<< HEAD
-            GDBStub::RegisterModule(module, load_addr, next_load_addr - 1);
-=======
             GDBStub::RegisterModule(module, load_addr, next_load_addr - 1, false);
->>>>>>> 85d02d07
         } else {
             next_load_addr = load_addr;
         }
