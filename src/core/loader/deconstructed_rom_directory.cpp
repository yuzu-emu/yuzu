--- conflicted
+++ resolved
@@ -133,11 +133,7 @@
         const VAddr load_addr = next_load_addr;
         next_load_addr = AppLoader_NSO::LoadModule(path, load_addr);
         if (next_load_addr) {
-<<<<<<< HEAD
-            NGLOG_DEBUG(Loader, "loaded module {} @ 0x{:X}", module, load_addr);
-=======
             LOG_DEBUG(Loader, "loaded module {} @ 0x{:X}", module, load_addr);
->>>>>>> c3e39280
             GDBStub::RegisterModule(module, load_addr, next_load_addr);
         } else {
             next_load_addr = load_addr;
