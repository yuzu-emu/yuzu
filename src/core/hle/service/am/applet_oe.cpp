// Copyright 2018 yuzu emulator team
// Licensed under GPLv2 or any later version
// Refer to the license.txt file included.

#include "common/logging/log.h"
#include "core/hle/ipc_helpers.h"
#include "core/hle/kernel/event.h"
#include "core/hle/service/am/applet_oe.h"

namespace Service {
namespace AM {

class IWindowController final : public ServiceFramework<IWindowController> {
public:
    IWindowController() : ServiceFramework("IWindowController") {
        static const FunctionInfo functions[] = {
            {1, &IWindowController::GetAppletResourceUserId, "GetAppletResourceUserId"},
            {10, &IWindowController::AcquireForegroundRights, "AcquireForegroundRights"},
        };
        RegisterHandlers(functions);
    }

private:
    void GetAppletResourceUserId(Kernel::HLERequestContext& ctx) {
        LOG_WARNING(Service, "(STUBBED) called");
        IPC::RequestBuilder rb{ctx, 4};
        rb.Push(RESULT_SUCCESS);
        rb.Push<u64>(0);
    }

    void AcquireForegroundRights(Kernel::HLERequestContext& ctx) {
        LOG_WARNING(Service, "(STUBBED) called");
        IPC::RequestBuilder rb{ctx, 2};
        rb.Push(RESULT_SUCCESS);
    }
};

class IAudioController final : public ServiceFramework<IAudioController> {
public:
    IAudioController() : ServiceFramework("IAudioController") {}
};

class IDisplayController final : public ServiceFramework<IDisplayController> {
public:
    IDisplayController() : ServiceFramework("IDisplayController") {}
};

class IDebugFunctions final : public ServiceFramework<IDebugFunctions> {
public:
    IDebugFunctions() : ServiceFramework("IDebugFunctions") {}
};

class ISelfController final : public ServiceFramework<ISelfController> {
public:
    ISelfController() : ServiceFramework("ISelfController") {
        static const FunctionInfo functions[] = {
<<<<<<< HEAD
			{11, &ISelfController::SetOperationModeChangedNotification, "SetOperationModeChangedNotification"},
			{12, &ISelfController::SetPerformanceModeChangedNotification, "SetPerformanceModeChangedNotification" },
            {13, &ISelfController::SetFocusHandlingMode, "SetFocusHandlingMode"},
			{14, &ISelfController::SetRestartMessageEnabled, "SetRestartMessageEnabled"},
			{16, &ISelfController::SetOutOfFocusSuspendingEnabled, "SetOutOfFocusSuspendingEnabled"},
=======
            {13, &ISelfController::SetFocusHandlingMode, "SetFocusHandlingMode"},
>>>>>>> 713c1ed2
        };
        RegisterHandlers(functions);
    }

private:
    void SetFocusHandlingMode(Kernel::HLERequestContext& ctx) {
        // Takes 3 input u8s with each field located immediately after the previous u8, these are
        // bool flags. No output.

        IPC::RequestBuilder rb{ctx, 2};
        rb.Push(RESULT_SUCCESS);

        LOG_WARNING(Service, "(STUBBED) called");
    }
<<<<<<< HEAD

	void SetRestartMessageEnabled(Kernel::HLERequestContext& ctx) {
		IPC::RequestBuilder rb{ ctx, 2 };
		rb.Push(RESULT_SUCCESS);

		LOG_WARNING(Service, "(STUBBED) called");
	}

	void SetPerformanceModeChangedNotification(Kernel::HLERequestContext& ctx) {
		IPC::RequestBuilder rb{ ctx, 2 };
		rb.Push(RESULT_SUCCESS);

		LOG_WARNING(Service, "(STUBBED) called");
	}

	void SetOperationModeChangedNotification(Kernel::HLERequestContext& ctx) {
		IPC::RequestBuilder rb{ ctx, 2 };
		rb.Push(RESULT_SUCCESS);

		LOG_WARNING(Service, "(STUBBED) called");
	}

	void SetOutOfFocusSuspendingEnabled(Kernel::HLERequestContext& ctx) {
		// Takes 3 input u8s with each field located immediately after the previous u8, these are
		// bool flags. No output.

		IPC::RequestBuilder rb{ ctx, 2 };
		rb.Push(RESULT_SUCCESS);

		LOG_WARNING(Service, "(STUBBED) called");
	}
=======
>>>>>>> 713c1ed2
};

class ICommonStateGetter final : public ServiceFramework<ICommonStateGetter> {
public:
    ICommonStateGetter() : ServiceFramework("ICommonStateGetter") {
        static const FunctionInfo functions[] = {
            {0, &ICommonStateGetter::GetEventHandle, "GetEventHandle"},
            {1, &ICommonStateGetter::ReceiveMessage, "ReceiveMessage"},
            {9, &ICommonStateGetter::GetCurrentFocusState, "GetCurrentFocusState"},
        };
        RegisterHandlers(functions);

        event = Kernel::Event::Create(Kernel::ResetType::OneShot, "ICommonStateGetter:Event");
    }

private:
    void GetEventHandle(Kernel::HLERequestContext& ctx) {
        event->Signal();

        IPC::RequestBuilder rb{ctx, 2, 1};
        rb.Push(RESULT_SUCCESS);
        rb.PushCopyObjects(event);

        LOG_WARNING(Service, "(STUBBED) called");
    }

    void ReceiveMessage(Kernel::HLERequestContext& ctx) {
        IPC::RequestBuilder rb{ctx, 3};
        rb.Push(RESULT_SUCCESS);
        rb.Push<u32>(15);

        LOG_WARNING(Service, "(STUBBED) called");
    }

    void GetCurrentFocusState(Kernel::HLERequestContext& ctx) {
        IPC::RequestBuilder rb{ctx, 3};
        rb.Push(RESULT_SUCCESS);
        rb.Push<u32>(1); // 1: In focus, 2/3: Out of focus(running in "background")

        LOG_WARNING(Service, "(STUBBED) called");
    }

    Kernel::SharedPtr<Kernel::Event> event;
};

class IApplicationFunctions final : public ServiceFramework<IApplicationFunctions> {
public:
    IApplicationFunctions() : ServiceFramework("IApplicationFunctions") {
        static const FunctionInfo functions[] = {
            {22, &IApplicationFunctions::SetTerminateResult, "SetTerminateResult"},
        };
        RegisterHandlers(functions);
    }

private:
    void SetTerminateResult(Kernel::HLERequestContext& ctx) {
        // Takes an input u32 Result, no output.
        // For example, in some cases official apps use this with error 0x2A2 then uses svcBreak.

        IPC::RequestParser rp{ctx};
        u32 result = rp.Pop<u32>();

        IPC::RequestBuilder rb{ctx, 2};
        rb.Push(RESULT_SUCCESS);

        LOG_WARNING(Service, "(STUBBED) called, result=0x%08X", result);
    }
};

class ILibraryAppletCreator final : public ServiceFramework<ILibraryAppletCreator> {
public:
    ILibraryAppletCreator() : ServiceFramework("ILibraryAppletCreator") {}
};

class IApplicationProxy final : public ServiceFramework<IApplicationProxy> {
public:
    IApplicationProxy() : ServiceFramework("IApplicationProxy") {
        static const FunctionInfo functions[] = {
            {0, &IApplicationProxy::GetCommonStateGetter, "GetCommonStateGetter"},
            {1, &IApplicationProxy::GetSelfController, "GetSelfController"},
            {2, &IApplicationProxy::GetWindowController, "GetWindowController"},
            {3, &IApplicationProxy::GetAudioController, "GetAudioController"},
            {4, &IApplicationProxy::GetDisplayController, "GetDisplayController"},
            {11, &IApplicationProxy::GetLibraryAppletCreator, "GetLibraryAppletCreator"},
            {20, &IApplicationProxy::GetApplicationFunctions, "GetApplicationFunctions"},
            {1000, &IApplicationProxy::GetDebugFunctions, "GetDebugFunctions"},
        };
        RegisterHandlers(functions);
    }

private:
    void GetAudioController(Kernel::HLERequestContext& ctx) {
        IPC::RequestBuilder rb{ctx, 2, 0, 0, 1};
        rb.Push(RESULT_SUCCESS);
        rb.PushIpcInterface<IAudioController>();
        LOG_DEBUG(Service, "called");
    }

    void GetDisplayController(Kernel::HLERequestContext& ctx) {
        IPC::RequestBuilder rb{ctx, 2, 0, 0, 1};
        rb.Push(RESULT_SUCCESS);
        rb.PushIpcInterface<IDisplayController>();
        LOG_DEBUG(Service, "called");
    }

    void GetDebugFunctions(Kernel::HLERequestContext& ctx) {
        IPC::RequestBuilder rb{ctx, 2, 0, 0, 1};
        rb.Push(RESULT_SUCCESS);
        rb.PushIpcInterface<IDebugFunctions>();
        LOG_DEBUG(Service, "called");
    }

    void GetWindowController(Kernel::HLERequestContext& ctx) {
        IPC::RequestBuilder rb{ctx, 2, 0, 0, 1};
        rb.Push(RESULT_SUCCESS);
        rb.PushIpcInterface<IWindowController>();
        LOG_DEBUG(Service, "called");
    }

    void GetSelfController(Kernel::HLERequestContext& ctx) {
        IPC::RequestBuilder rb{ctx, 2, 0, 0, 1};
        rb.Push(RESULT_SUCCESS);
        rb.PushIpcInterface<ISelfController>();
        LOG_DEBUG(Service, "called");
    }

    void GetCommonStateGetter(Kernel::HLERequestContext& ctx) {
        IPC::RequestBuilder rb{ctx, 2, 0, 0, 1};
        rb.Push(RESULT_SUCCESS);
        rb.PushIpcInterface<ICommonStateGetter>();
        LOG_DEBUG(Service, "called");
    }

    void GetLibraryAppletCreator(Kernel::HLERequestContext& ctx) {
        IPC::RequestBuilder rb{ctx, 2, 0, 0, 1};
        rb.Push(RESULT_SUCCESS);
        rb.PushIpcInterface<ILibraryAppletCreator>();
        LOG_DEBUG(Service, "called");
    }

    void GetApplicationFunctions(Kernel::HLERequestContext& ctx) {
        IPC::RequestBuilder rb{ctx, 2, 0, 0, 1};
        rb.Push(RESULT_SUCCESS);
        rb.PushIpcInterface<IApplicationFunctions>();
        LOG_DEBUG(Service, "called");
    }
};

void AppletOE::OpenApplicationProxy(Kernel::HLERequestContext& ctx) {
    IPC::RequestBuilder rb{ctx, 2, 0, 0, 1};
    rb.Push(RESULT_SUCCESS);
    rb.PushIpcInterface<IApplicationProxy>();
    LOG_DEBUG(Service, "called");
}

AppletOE::AppletOE() : ServiceFramework("appletOE") {
    static const FunctionInfo functions[] = {
        {0x00000000, &AppletOE::OpenApplicationProxy, "OpenApplicationProxy"},
    };
    RegisterHandlers(functions);
}

} // namespace AM
} // namespace Service<|MERGE_RESOLUTION|>--- conflicted
+++ resolved
@@ -54,15 +54,12 @@
 public:
     ISelfController() : ServiceFramework("ISelfController") {
         static const FunctionInfo functions[] = {
-<<<<<<< HEAD
 			{11, &ISelfController::SetOperationModeChangedNotification, "SetOperationModeChangedNotification"},
 			{12, &ISelfController::SetPerformanceModeChangedNotification, "SetPerformanceModeChangedNotification" },
             {13, &ISelfController::SetFocusHandlingMode, "SetFocusHandlingMode"},
 			{14, &ISelfController::SetRestartMessageEnabled, "SetRestartMessageEnabled"},
 			{16, &ISelfController::SetOutOfFocusSuspendingEnabled, "SetOutOfFocusSuspendingEnabled"},
-=======
-            {13, &ISelfController::SetFocusHandlingMode, "SetFocusHandlingMode"},
->>>>>>> 713c1ed2
+
         };
         RegisterHandlers(functions);
     }
@@ -77,7 +74,6 @@
 
         LOG_WARNING(Service, "(STUBBED) called");
     }
-<<<<<<< HEAD
 
 	void SetRestartMessageEnabled(Kernel::HLERequestContext& ctx) {
 		IPC::RequestBuilder rb{ ctx, 2 };
@@ -109,8 +105,7 @@
 
 		LOG_WARNING(Service, "(STUBBED) called");
 	}
-=======
->>>>>>> 713c1ed2
+
 };
 
 class ICommonStateGetter final : public ServiceFramework<ICommonStateGetter> {
